--- conflicted
+++ resolved
@@ -885,10 +885,7 @@
             return next
           })
         }}
-<<<<<<< HEAD
         quickActionsPreview={quickActionsPreview}
-=======
->>>>>>> ba033a86
       />
 
       {/* Status Bar - Fixed at bottom */}
